#![allow(dead_code)]
#![allow(unused_variables)]
#![allow(unused_parens)]
#![allow(non_snake_case)]
#![allow(unused_imports)]

//mod common;
mod lambolt;
mod parser;
mod readback;
mod runtime;

fn main() {
  //let term = lambolt::read_term("(Foo)");
  //println!("{}", term);

<<<<<<< HEAD
  let mut worker = runtime::new_worker();
  worker.node[0] = runtime::Ctr(0, 42, 0);

  let term = readback::runtime_to_lambolt(&worker, Some(runtime::ask_lnk(&worker, 0)), ());

  println!("Recovered term: {}", &term);







  //runtime::build_term(&mut worker, &term);



  //let file : lambolt::File = parser::read(Box::new(|x| lambolt::parse_file(x)), "
    //// Doubles a natural number
    //(Double (Zero)) = (Zero)
    //(Double (Succ a)) = (Succ (Succ (Double a)))
    //// Main function
    //(Main) = (Double (Succ (Succ (Zero))))
  //");

  //for rule in file.rules {
    //println!("{} = {}", rule.lhs, rule.rhs);
  //}
=======
  let file: lambolt::File = parser::read(
    Box::new(|x| lambolt::parse_file(x)),
    "
    // Doubles a natural number
    (Double (Zero))   = (Zero)
    (Double (Succ a)) = (Succ (Succ (Double a)))

    // Main function
    (Main) = (Double (Succ (Succ (Zero))))
  ",
  );
  for rule in file.rules {
    println!("{} = {}", rule.lhs, rule.rhs);
  }
>>>>>>> eca77018

  // Testing the error highlighter
  //println!(
  //"{}",
  //&parser::highlight(
  //3,
  //7,
  //"oi tudo bem? como vai você hoje?\neu pessoalmente estou ok.\nespero que vc tbm"
  //)
  //);

  // Testing the parser
  //let tt: parser::Testree = *parser::read(parser::testree_parser(), "(oi ((tudo bem) (com voce)))");
  //println!("{}", parser::testree_show(&tt));
}<|MERGE_RESOLUTION|>--- conflicted
+++ resolved
@@ -10,27 +10,24 @@
 mod readback;
 mod runtime;
 
+//use std::collections::{HashMap, HashSet};
+
 fn main() {
-  //let term = lambolt::read_term("(Foo)");
-  //println!("{}", term);
+  let mut worker = runtime::new_worker();
 
-<<<<<<< HEAD
-  let mut worker = runtime::new_worker();
-  worker.node[0] = runtime::Ctr(0, 42, 0);
+  let term_in = runtime::Term::Ctr{func: 42, args: vec![]};
+  runtime::make_term(&mut worker, &term_in);
 
-  let term = readback::runtime_to_lambolt(&worker, Some(runtime::ask_lnk(&worker, 0)), ());
+  // TODO: not tested yet / stack overflows, I'll continue tomorrow.
+  let term_out = readback::runtime_to_lambolt(
+    &worker,
+    Some(runtime::ask_lnk(&worker, 0)),
+    &std::collections::HashMap::new()
+  );
 
-  println!("Recovered term: {}", &term);
-
-
-
-
-
-
+  //println!("Recovered term: {}", &term);
 
   //runtime::build_term(&mut worker, &term);
-
-
 
   //let file : lambolt::File = parser::read(Box::new(|x| lambolt::parse_file(x)), "
     //// Doubles a natural number
@@ -43,22 +40,6 @@
   //for rule in file.rules {
     //println!("{} = {}", rule.lhs, rule.rhs);
   //}
-=======
-  let file: lambolt::File = parser::read(
-    Box::new(|x| lambolt::parse_file(x)),
-    "
-    // Doubles a natural number
-    (Double (Zero))   = (Zero)
-    (Double (Succ a)) = (Succ (Succ (Double a)))
-
-    // Main function
-    (Main) = (Double (Succ (Succ (Zero))))
-  ",
-  );
-  for rule in file.rules {
-    println!("{} = {}", rule.lhs, rule.rhs);
-  }
->>>>>>> eca77018
 
   // Testing the error highlighter
   //println!(
